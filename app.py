#!/usr/bin/env python3
"""
OnCall.ai - Interactive Medical Emergency Assistant

A Gradio-based web interface for the OnCall.ai medical query processing system.
Provides real-time medical guidance based on evidence from medical guidelines.

Features:
- Complete pipeline: Query → Condition Extraction → Retrieval → Generation
- Multi-level fallback validation system
- Evidence-based medical advice with source attribution
- Environment-controlled debug mode
- Audio input ready (future enhancement)

Author: OnCall.ai Team
Date: 2025-07-31
Version: 0.9.0
"""

import os
import sys
import gradio as gr
import json
import traceback
from datetime import datetime
from typing import Dict, List, Any, Tuple, Optional
from pathlib import Path

# Add src directory to Python path
current_dir = Path(__file__).parent
src_dir = current_dir / "src"
sys.path.insert(0, str(src_dir))

# Also add project root to ensure customization module can be imported
sys.path.insert(0, str(current_dir))

# Import OnCall.ai modules
try:
    from user_prompt import UserPromptProcessor
    from retrieval import BasicRetrievalSystem
    from llm_clients import llm_Med42_70BClient
    from generation import MedicalAdviceGenerator
    from medical_conditions import CONDITION_KEYWORD_MAPPING
except ImportError as e:
    print(f"❌ Failed to import OnCall.ai modules: {e}")
    print("Please ensure you're running from the project root directory")
    sys.exit(1)

# Configuration
DEBUG_MODE = os.getenv('ONCALL_DEBUG', 'false').lower() == 'true'
print(f"🔧 Debug mode: {'ON' if DEBUG_MODE else 'OFF'}")

class OnCallAIInterface:
    """
    Main interface class for OnCall.ai Gradio application
    """
    
    def __init__(self):
        """Initialize the complete OnCall.ai pipeline"""
        self.initialized = False
        self.initialization_error = None
        
        # Pipeline components
        self.llm_client = None
        self.retrieval_system = None
        self.user_prompt_processor = None
        self.medical_generator = None
        
        # Initialize pipeline
        self._initialize_pipeline()
    
    def _initialize_pipeline(self):
        """Initialize all pipeline components with error handling"""
        try:
            print("🔧 Initializing OnCall.ai Pipeline...")
            
            # Initialize LLM client
            print("  1. Loading Med42-70B client...")
            self.llm_client = llm_Med42_70BClient()
            
            # Initialize retrieval system
            print("  2. Loading medical guidelines indices...")
            self.retrieval_system = BasicRetrievalSystem()
            
            # Initialize user prompt processor
            print("  3. Setting up multi-level query processor...")
            self.user_prompt_processor = UserPromptProcessor(
                llm_client=self.llm_client,
                retrieval_system=self.retrieval_system
            )
            
            # Initialize medical advice generator
            print("  4. Preparing medical advice generator...")
            self.medical_generator = MedicalAdviceGenerator(
                llm_client=self.llm_client
            )
            
            self.initialized = True
            print("✅ OnCall.ai pipeline initialized successfully!")
            
        except Exception as e:
            self.initialization_error = str(e)
            print(f"❌ Pipeline initialization failed: {e}")
            print(f"Traceback: {traceback.format_exc()}")
    
    def process_medical_query(self, user_query: str, intention_override: Optional[str] = None) -> Tuple[str, str, str, str]:
        """
        Complete medical query processing pipeline
        
        Args:
            user_query: User's medical query
            intention_override: Optional intention override for testing
            
        Returns:
            Tuple of (medical_advice, processing_steps, retrieved_guidelines, technical_details)
        """
        if not self.initialized:
            error_msg = f"❌ System not initialized: {self.initialization_error}"
            return error_msg, error_msg, "{}"
        
        if not user_query or not user_query.strip():
            return "Please enter a medical query to get started.", "", "{}"
        
        processing_start = datetime.now()
        processing_steps = []
        technical_details = {}
        
        try:
            # STEP 1: Query Processing and Condition Extraction
            processing_steps.append("🎯 Step 1: Processing medical query and extracting conditions...")
            step1_start = datetime.now()
            
            condition_result = self.user_prompt_processor.extract_condition_keywords(user_query)
            step1_time = (datetime.now() - step1_start).total_seconds()
            
            processing_steps.append(f"   ✅ Condition: {condition_result.get('condition', 'None')}")
            processing_steps.append(f"   📋 Emergency Keywords: {condition_result.get('emergency_keywords', 'None')}")
            processing_steps.append(f"   💊 Treatment Keywords: {condition_result.get('treatment_keywords', 'None')}")
            processing_steps.append(f"   ⏱️ Processing Time: {step1_time:.3f}s")
            
            # Handle non-medical queries
            if condition_result.get('query_status') in ['invalid_query', 'non_medical']:
                non_medical_msg = condition_result.get('message', 'This appears to be a non-medical query.')
                processing_steps.append("   🚫 Query identified as non-medical")
                return non_medical_msg, '\n'.join(processing_steps), "{}"
            
<<<<<<< HEAD
            # STEP 1.5: Hospital-Specific Customization (Early retrieval)
            # Run this early since it has its own keyword extraction
            customization_results = []
            retrieval_results = {}  # Initialize early for hospital results
            try:
                from customization.customization_pipeline import retrieve_document_chunks
                
                processing_steps.append("\n🏥 Step 1.5: Checking hospital-specific guidelines...")
                custom_start = datetime.now()
                
                # Use original user query since hospital module has its own keyword extraction
                custom_results = retrieve_document_chunks(user_query, top_k=3, llm_client=self.llm_client)
                custom_time = (datetime.now() - custom_start).total_seconds()
                
                if custom_results:
                    processing_steps.append(f"   📋 Found {len(custom_results)} hospital-specific guidelines")
                    processing_steps.append(f"   ⏱️ Customization time: {custom_time:.3f}s")
                    
                    # Store customization results for later use
                    customization_results = custom_results
                    
                    # Add custom results to retrieval_results for the generator
                    retrieval_results['customization_results'] = custom_results
                else:
                    processing_steps.append("   ℹ️ No hospital-specific guidelines found")
            except ImportError as e:
                processing_steps.append(f"   ⚠️ Hospital customization module not available: {str(e)}")
                if DEBUG_MODE:
                    print(f"Import error: {traceback.format_exc()}")
            except Exception as e:
                processing_steps.append(f"   ⚠️ Customization search skipped: {str(e)}")
                if DEBUG_MODE:
                    print(f"Customization error: {traceback.format_exc()}")
=======
            # Handle medical query with no specific condition
            if condition_result.get('query_status') == 'medical_no_condition':
                processing_steps.append("   ℹ️ Medical query confirmed, no specific condition extracted")
                # Continue with standard processing
>>>>>>> 2a3b160e
            
            # STEP 2: User Confirmation (Auto-simulated)
            processing_steps.append("\n🤝 Step 2: User confirmation (auto-confirmed for demo)")
            confirmation = self.user_prompt_processor.handle_user_confirmation(condition_result)
            
            if not condition_result.get('condition'):
                processing_steps.append("   ⚠️ No medical condition identified")
                
                # If we have hospital customization results, we can still try to provide help
                if customization_results:
                    processing_steps.append("   ℹ️ Using hospital-specific guidelines to assist...")
                    
                    # Create a minimal retrieval_results structure for generation
                    retrieval_results['processed_results'] = []
                    
                    # Skip to generation with hospital results only
                    processing_steps.append("\n🧠 Step 4: Generating advice based on hospital guidelines...")
                    gen_start = datetime.now()
                    
                    medical_advice_result = self.medical_generator.generate_medical_advice(
                        condition_result.get('condition', user_query),
                        retrieval_results,
                        intention="general"
                    )
                    
                    gen_time = (datetime.now() - gen_start).total_seconds()
                    medical_advice = medical_advice_result.get('medical_advice', 'Unable to generate advice')
                    
                    processing_steps.append(f"   ⏱️ Generation time: {gen_time:.3f}s")
                    
                    # Format guidelines display
                    guidelines_display = f"Hospital Guidelines Found: {len(customization_results)}"
                    
                    # Conditional return based on DEBUG_MODE
                    if DEBUG_MODE:
                        return (medical_advice, '\n'.join(processing_steps), guidelines_display, "{}")
                    else:
                        return (medical_advice, '\n'.join(processing_steps), guidelines_display)
                else:
                    # No condition and no hospital results
                    no_condition_msg = "Unable to identify a specific medical condition. Please rephrase your query with more specific medical terms."
                    if DEBUG_MODE:
                        return no_condition_msg, '\n'.join(processing_steps), "{}", "{}"
                    else:
                        return no_condition_msg, '\n'.join(processing_steps), "{}"
            
            processing_steps.append(f"   ✅ Confirmed condition: {condition_result.get('condition')}")
            
            # STEP 3: Medical Guidelines Retrieval
            processing_steps.append("\n🔍 Step 3: Retrieving relevant medical guidelines...")
            step3_start = datetime.now()
            
            # Construct search query
            search_query = f"{condition_result.get('emergency_keywords', '')} {condition_result.get('treatment_keywords', '')}".strip()
            if not search_query:
                search_query = condition_result.get('condition', user_query)
            
            # Search for general medical guidelines
            general_results = self.retrieval_system.search(search_query, top_k=5)
            step3_time = (datetime.now() - step3_start).total_seconds()
            
            # Merge with existing retrieval_results (which contains hospital customization)
            retrieval_results.update(general_results)
            
            processed_results = retrieval_results.get('processed_results', [])
            emergency_count = len([r for r in processed_results if r.get('type') == 'emergency'])
            treatment_count = len([r for r in processed_results if r.get('type') == 'treatment'])
            
            processing_steps.append(f"   📊 Found {len(processed_results)} relevant guidelines")
            processing_steps.append(f"   🚨 Emergency guidelines: {emergency_count}")
            processing_steps.append(f"   💊 Treatment guidelines: {treatment_count}")
            processing_steps.append(f"   ⏱️ Retrieval time: {step3_time:.3f}s")
            
            # Format retrieved guidelines for display - conditional based on debug mode
            if DEBUG_MODE:
                guidelines_display = self._format_guidelines_display(processed_results)
            else:
                guidelines_display = self._format_user_friendly_sources(processed_results)
            
            # Hospital customization already done in Step 1.5
            
            # STEP 4: Medical Advice Generation
            processing_steps.append("\n🧠 Step 4: Generating evidence-based medical advice...")
            step4_start = datetime.now()
            
            # Determine intention (use override if provided, otherwise detect)
            intention = intention_override or self._detect_query_intention(user_query)
            
            medical_advice_result = self.medical_generator.generate_medical_advice(
                user_query=user_query,
                retrieval_results=retrieval_results,
                intention=intention
            )
            step4_time = (datetime.now() - step4_start).total_seconds()
            
            # Extract medical advice
            medical_advice = medical_advice_result.get('medical_advice', 'Unable to generate medical advice.')
            confidence_score = medical_advice_result.get('confidence_score', 0.0)
            
            processing_steps.append(f"   🎯 Intention: {intention}")
            processing_steps.append(f"   📈 Confidence: {confidence_score:.2f}")
            processing_steps.append(f"   ⏱️ Generation time: {step4_time:.3f}s")
            
            # STEP 5: Final Summary
            total_time = (datetime.now() - processing_start).total_seconds()
            processing_steps.append(f"\n✅ Complete pipeline finished in {total_time:.3f}s")
            
            # Prepare technical details
            technical_details = {
                "condition_extraction": {
                    "method": self._determine_extraction_source(condition_result),
                    "condition": condition_result.get('condition', ''),
                    "processing_time": step1_time
                },
                "retrieval": {
                    "search_query": search_query if DEBUG_MODE else "[Hidden in production]",
                    "total_results": len(processed_results),
                    "emergency_results": emergency_count,
                    "treatment_results": treatment_count,
                    "processing_time": step3_time
                },
                "generation": {
                    "intention": intention,
                    "confidence_score": confidence_score,
                    "chunks_used": medical_advice_result.get('query_metadata', {}).get('total_chunks_used', 0),
                    "processing_time": step4_time
                },
                "performance": {
                    "total_pipeline_time": total_time,
                    "debug_mode": DEBUG_MODE
                }
            }
            
            # Apply security filtering for production
            if not DEBUG_MODE:
                technical_details = self._sanitize_technical_details(technical_details)
            
            # Conditional return based on DEBUG_MODE
            if DEBUG_MODE:
                return (
                    medical_advice,
                    '\n'.join(processing_steps),
                    guidelines_display,
                    json.dumps(technical_details, indent=2)
                )
            else:
                return (
                    medical_advice,
                    '\n'.join(processing_steps),
                    guidelines_display
                )
            
        except Exception as e:
            error_msg = f"❌ System error: {str(e)}"
            processing_steps.append(f"\n❌ Error occurred: {str(e)}")
            
            error_details = {
                "error": str(e),
                "timestamp": datetime.now().isoformat(),
                "query": user_query
            }
            
            # Conditional return based on DEBUG_MODE
            if DEBUG_MODE:
                return (
                    "I apologize, but I encountered an error while processing your medical query. Please try rephrasing your question or contact technical support.",
                    '\n'.join(processing_steps),
                    "{}",
                    json.dumps(error_details, indent=2)
                )
            else:
                return (
                    "I apologize, but I encountered an error while processing your medical query. Please try rephrasing your question or contact technical support.",
                    '\n'.join(processing_steps),
                    "{}"
                )
    
    def _format_guidelines_display(self, processed_results: List[Dict]) -> str:
        """Format retrieved guidelines for user-friendly display"""
        if not processed_results:
            return json.dumps({"message": "No guidelines retrieved"}, indent=2)
        
        guidelines = []
        for i, result in enumerate(processed_results[:6], 1):  # Show top 6
            guideline = {
                "guideline_id": i,
                "source_type": result.get('type', 'unknown').title(),
                "relevance_score": f"{1 - result.get('distance', 1):.3f}",
                "content_preview": result.get('text', '')[:200] + "..." if len(result.get('text', '')) > 200 else result.get('text', ''),
                "matched_keywords": result.get('matched', '') if DEBUG_MODE else "[Keywords used for matching]"
            }
            guidelines.append(guideline)
        
        return json.dumps({
            "total_guidelines": len(processed_results),
            "displayed_guidelines": guidelines
        }, indent=2)
    
    def _format_user_friendly_sources(self, processed_results: List[Dict]) -> str:
        """Format retrieved guidelines for production mode - user-friendly text format"""
        if not processed_results:
            return "No relevant medical guidelines found for this query."
        
        sources = []
        emergency_count = 0
        treatment_count = 0
        
        # Extract top 5 most relevant sources
        for i, result in enumerate(processed_results[:5], 1):
            source_type = result.get('type', 'medical').title()
            confidence = f"{(1 - result.get('distance', 1)) * 100:.0f}%"
            
            if source_type.lower() == 'emergency':
                emergency_count += 1
            elif source_type.lower() == 'treatment':
                treatment_count += 1
            
            sources.append(f"{i}. {source_type} Guideline (Relevance: {confidence})")
        
        # Build user-friendly text output
        result_text = "\n".join(sources)
        result_text += f"\n\n📊 Summary:"
        result_text += f"\n• Total guidelines consulted: {len(processed_results)}"
        if emergency_count > 0:
            result_text += f"\n• Emergency protocols: {emergency_count}"
        if treatment_count > 0:
            result_text += f"\n• Treatment guidelines: {treatment_count}"
        
        result_text += f"\n\n✅ Evidence-based recommendations provided above"
        
        return result_text

    def _detect_query_intention(self, user_query: str) -> str:
        """Simple intention detection based on query content"""
        query_lower = user_query.lower()
        
        treatment_indicators = ['treat', 'treatment', 'manage', 'therapy', 'protocol', 'how to']
        diagnosis_indicators = ['diagnos', 'differential', 'symptoms', 'signs', 'what is']
        
        treatment_score = sum(1 for indicator in treatment_indicators if indicator in query_lower)
        diagnosis_score = sum(1 for indicator in diagnosis_indicators if indicator in query_lower)
        
        if treatment_score > diagnosis_score:
            return "treatment"
        elif diagnosis_score > treatment_score:
            return "diagnosis"
        else:
            return "treatment"  # Default to treatment for emergency scenarios
    
    def _determine_extraction_source(self, condition_result: Dict) -> str:
        """Determine how the condition was extracted"""
        if condition_result.get('semantic_confidence') is not None:
            return "semantic_search"
        elif condition_result.get('generic_confidence') is not None:
            return "generic_search"
        elif condition_result.get('condition') in CONDITION_KEYWORD_MAPPING:
            return "predefined_mapping"
        else:
            return "llm_extraction"
    
    def _sanitize_technical_details(self, technical_details: Dict) -> Dict:
        """Remove sensitive technical information for production mode"""
        sanitized = {
            "processing_summary": {
                "total_time": technical_details["performance"]["total_pipeline_time"],
                "confidence": technical_details["generation"]["confidence_score"],
                "guidelines_found": technical_details["retrieval"]["total_results"]
            },
            "medical_context": {
                "condition_identified": bool(technical_details["condition_extraction"]["condition"]),
                "intention_detected": technical_details["generation"]["intention"],
                "evidence_sources": f"{technical_details['retrieval']['emergency_results']} emergency + {technical_details['retrieval']['treatment_results']} treatment"
            },
            "system_status": {
                "all_components_operational": True,
                "processing_mode": "production"
            }
        }
        return sanitized

def create_oncall_interface():
    """Create and configure the Gradio interface"""
    
    # Initialize OnCall.ai system
    oncall_system = OnCallAIInterface()
    
    # Define interface theme and styling
    theme = gr.themes.Soft(
        primary_hue="blue",
        secondary_hue="green",
        neutral_hue="slate"
    )
    
    # Create Gradio interface
    with gr.Blocks(
        theme=theme,
        title="OnCall.ai - Medical Emergency Assistant",
        css="""
        .main-container { max-width: 1200px; margin: 0 auto; }
        .medical-advice { font-size: 16px; line-height: 1.6; }
        .processing-steps { font-family: monospace; font-size: 14px; }
        .guidelines-display { max-height: 400px; overflow-y: auto; }
        """
    ) as interface:
        
        # Header
        gr.Markdown("""
        # 🏥 OnCall.ai - Medical Emergency Assistant
        
        **Evidence-based clinical guidance for healthcare professionals**
        
        ⚠️ **Medical Disclaimer**: This system is for research and educational purposes only. 
        Always consult qualified healthcare providers for medical decisions.
        """)
        
        # Main interface
        with gr.Row():
            with gr.Column(scale=1):
                # Input section
                gr.Markdown("## 📝 Medical Query Input")
                
                user_input = gr.Textbox(
                    label="Enter your medical query",
                    placeholder="Example: How to treat acute myocardial infarction in emergency department?",
                    lines=3,
                    max_lines=5
                )
                
                # Optional intention override for testing
                if DEBUG_MODE:
                    intention_override = gr.Dropdown(
                        choices=[None, "treatment", "diagnosis"],
                        label="🎯 Override Intention (Debug Mode)",
                        value=None
                    )
                else:
                    intention_override = gr.State(None)
                
                submit_btn = gr.Button("🔍 Get Medical Guidance", variant="primary", size="lg")
                
                # Example queries with categorization
                gr.Markdown("""
                ### 💡 Example Queries

                **🔬 Diagnosis-Focused (Recommended - Faster Response):**
                - "60-year-old patient with hypertension history, sudden chest pain. What are possible causes and how to assess?"
                - "30-year-old presents with sudden severe headache and neck stiffness. Differential diagnosis?"
                - "Patient with acute shortness of breath and leg swelling. What should I consider?"
                
                **⚕️ Treatment-Focused (Recommended - Faster Response):**
                - "Suspected acute hemorrhagic stroke. Tell me the next steps to take."
                - "Confirmed STEMI patient in ED. What is the immediate management protocol?"
                - "Patient with anaphylaxis reaction. What is the treatment approach?"
                
                **🔄 Combined Queries (Longer Response Time - Less Recommended):**
                - "20-year-old female, no medical history, sudden seizure. What are possible causes and complete management workflow?"
                
                *Note: For optimal query efficiency, it's recommended to separate diagnostic assessment and treatment management questions.*
                """)
        
        # Output sections
        gr.Markdown("## 📋 Medical Guidance Results")
        
        with gr.Row():
            with gr.Column(scale=2):
                # Primary output - Medical Advice
                medical_advice_output = gr.Textbox(
                    label="🩺 Medical Advice",
                    lines=10,
                    max_lines=15,
                    elem_classes="medical-advice"
                )
                
                # Processing steps
                processing_steps_output = gr.Textbox(
                    label="📊 Processing Steps",
                    lines=8,
                    max_lines=12,
                    elem_classes="processing-steps"
                )
            
        with gr.Column(scale=1):
            # Debug Mode: Show full technical details
            if DEBUG_MODE:
                guidelines_output = gr.JSON(
                    label="📚 Retrieved Medical Guidelines (Debug)",
                    elem_classes="guidelines-display"
                )
                
                technical_output = gr.JSON(
                    label="⚙️ Technical Details (Debug Mode)",
                    elem_classes="technical-details"
                )
            
            # Production Mode: User-friendly simplified version
            else:
                guidelines_output = gr.Textbox(
                    label="📖 Evidence Sources",
                    lines=5,
                    max_lines=8,
                    interactive=False,
                    elem_classes="evidence-sources"
                )
                
                # Hide technical details - no system information shown
                technical_output = gr.State(None)
        
        # Audio input section (placeholder for future)
        with gr.Accordion("🎙️ Audio Input (Coming Soon)", open=False):
            gr.Markdown("""
            **Future Enhancement**: Voice input capability will be available soon.
            You'll be able to:
            - Record audio queries directly in the interface
            - Upload audio files for processing
            - Receive audio responses (Text-to-Speech)
            """)
            
            # Placeholder components for audio (inactive)
            audio_input = gr.Audio(
                label="Audio Query (Not yet functional)",
                type="filepath",
                interactive=False
            )
        
        # Conditional outputs based on debug mode
        if DEBUG_MODE:
            handler_outputs = [medical_advice_output, processing_steps_output, guidelines_output, technical_output]
        else:
            handler_outputs = [medical_advice_output, processing_steps_output, guidelines_output]

        # Event handlers
        submit_btn.click(
            fn=oncall_system.process_medical_query,
            inputs=[user_input, intention_override] if DEBUG_MODE else [user_input],
            outputs=handler_outputs
        )
        
        # Enter key support
        user_input.submit(
            fn=oncall_system.process_medical_query,
            inputs=[user_input, intention_override] if DEBUG_MODE else [user_input],
            outputs=handler_outputs
        )
        
        # Footer
        gr.Markdown("""
        ---
        **OnCall.ai v0.9.0** | Built with ❤️ for healthcare professionals | 
        [GitHub](https://github.com/your-username/oncall-ai) | 
        **⚠️ Research Use Only**
        """)
    
    return interface

def main():
    """Main application entry point"""
    print("🏥 Starting OnCall.ai Interactive Interface...")
    print(f"🔧 Debug Mode: {'ON' if DEBUG_MODE else 'OFF'}")
    
    try:
        # Create interface
        interface = create_oncall_interface()
        
        # Launch configuration
        launch_config = {
            "server_name": "0.0.0.0",  # Allow external connections
            "server_port": 7860,       # Standard Gradio port
            "share": False,            # Set to True for public links
            "debug": DEBUG_MODE,
            "show_error": DEBUG_MODE
        }
        
        print("🚀 Launching OnCall.ai interface...")
        print(f"🌐 Interface will be available at: http://localhost:7860")
        
        if DEBUG_MODE:
            print("🔧 Debug mode active - Technical details will be visible")
        else:
            print("🛡️ Production mode - Limited technical information displayed")
        
        # Launch interface
        interface.launch(**launch_config)
        
    except Exception as e:
        print(f"❌ Failed to launch interface: {e}")
        print(f"Traceback: {traceback.format_exc()}")
        return 1
    
    return 0

if __name__ == "__main__":
    exit_code = main()
    sys.exit(exit_code)<|MERGE_RESOLUTION|>--- conflicted
+++ resolved
@@ -103,12 +103,13 @@
             print(f"❌ Pipeline initialization failed: {e}")
             print(f"Traceback: {traceback.format_exc()}")
     
-    def process_medical_query(self, user_query: str, intention_override: Optional[str] = None) -> Tuple[str, str, str, str]:
+    def process_medical_query(self, user_query: str, retrieval_mode: str = "Combine Both", intention_override: Optional[str] = None) -> Tuple[str, str, str, str]:
         """
         Complete medical query processing pipeline
         
         Args:
             user_query: User's medical query
+            retrieval_mode: Retrieval strategy ("General Only", "Hospital Only", "Combine Both")
             intention_override: Optional intention override for testing
             
         Returns:
@@ -126,17 +127,22 @@
         technical_details = {}
         
         try:
-            # STEP 1: Query Processing and Condition Extraction
-            processing_steps.append("🎯 Step 1: Processing medical query and extracting conditions...")
-            step1_start = datetime.now()
-            
-            condition_result = self.user_prompt_processor.extract_condition_keywords(user_query)
-            step1_time = (datetime.now() - step1_start).total_seconds()
-            
-            processing_steps.append(f"   ✅ Condition: {condition_result.get('condition', 'None')}")
-            processing_steps.append(f"   📋 Emergency Keywords: {condition_result.get('emergency_keywords', 'None')}")
-            processing_steps.append(f"   💊 Treatment Keywords: {condition_result.get('treatment_keywords', 'None')}")
-            processing_steps.append(f"   ⏱️ Processing Time: {step1_time:.3f}s")
+            # STEP 1: Query Processing and Condition Extraction (skip for Hospital Only mode)
+            condition_result = None
+            if retrieval_mode in ["General Only", "Combine Both"]:
+                processing_steps.append("🎯 Step 1: Processing medical query and extracting conditions...")
+                step1_start = datetime.now()
+                
+                condition_result = self.user_prompt_processor.extract_condition_keywords(user_query)
+                step1_time = (datetime.now() - step1_start).total_seconds()
+                
+                processing_steps.append(f"   ✅ Condition: {condition_result.get('condition', 'None')}")
+                processing_steps.append(f"   📋 Emergency Keywords: {condition_result.get('emergency_keywords', 'None')}")
+                processing_steps.append(f"   💊 Treatment Keywords: {condition_result.get('treatment_keywords', 'None')}")
+                processing_steps.append(f"   ⏱️ Processing Time: {step1_time:.3f}s")
+            else:
+                processing_steps.append("🎯 Step 1: Skipped (Hospital Only mode)")
+                condition_result = {'condition': '', 'emergency_keywords': '', 'treatment_keywords': '', 'query_status': 'hospital_only'}
             
             # Handle non-medical queries
             if condition_result.get('query_status') in ['invalid_query', 'non_medical']:
@@ -144,46 +150,47 @@
                 processing_steps.append("   🚫 Query identified as non-medical")
                 return non_medical_msg, '\n'.join(processing_steps), "{}"
             
-<<<<<<< HEAD
-            # STEP 1.5: Hospital-Specific Customization (Early retrieval)
-            # Run this early since it has its own keyword extraction
-            customization_results = []
-            retrieval_results = {}  # Initialize early for hospital results
-            try:
-                from customization.customization_pipeline import retrieve_document_chunks
-                
-                processing_steps.append("\n🏥 Step 1.5: Checking hospital-specific guidelines...")
-                custom_start = datetime.now()
-                
-                # Use original user query since hospital module has its own keyword extraction
-                custom_results = retrieve_document_chunks(user_query, top_k=3, llm_client=self.llm_client)
-                custom_time = (datetime.now() - custom_start).total_seconds()
-                
-                if custom_results:
-                    processing_steps.append(f"   📋 Found {len(custom_results)} hospital-specific guidelines")
-                    processing_steps.append(f"   ⏱️ Customization time: {custom_time:.3f}s")
-                    
-                    # Store customization results for later use
-                    customization_results = custom_results
-                    
-                    # Add custom results to retrieval_results for the generator
-                    retrieval_results['customization_results'] = custom_results
-                else:
-                    processing_steps.append("   ℹ️ No hospital-specific guidelines found")
-            except ImportError as e:
-                processing_steps.append(f"   ⚠️ Hospital customization module not available: {str(e)}")
-                if DEBUG_MODE:
-                    print(f"Import error: {traceback.format_exc()}")
-            except Exception as e:
-                processing_steps.append(f"   ⚠️ Customization search skipped: {str(e)}")
-                if DEBUG_MODE:
-                    print(f"Customization error: {traceback.format_exc()}")
-=======
             # Handle medical query with no specific condition
             if condition_result.get('query_status') == 'medical_no_condition':
                 processing_steps.append("   ℹ️ Medical query confirmed, no specific condition extracted")
                 # Continue with standard processing
->>>>>>> 2a3b160e
+            
+            # STEP 1.5: Hospital-Specific Customization (based on retrieval mode)
+            customization_results = []
+            retrieval_results = {}  # Initialize early for hospital results
+            
+            if retrieval_mode in ["Hospital Only", "Combine Both"]:
+                try:
+                    from customization.customization_pipeline import retrieve_document_chunks
+                    
+                    processing_steps.append("\n🏥 Step 1.5: Checking hospital-specific guidelines...")
+                    custom_start = datetime.now()
+                    
+                    # Use original user query since hospital module has its own keyword extraction  
+                    custom_results = retrieve_document_chunks(user_query, top_k=3, llm_client=self.llm_client)
+                    custom_time = (datetime.now() - custom_start).total_seconds()
+                    
+                    if custom_results:
+                        processing_steps.append(f"   📋 Found {len(custom_results)} hospital-specific guidelines")
+                        processing_steps.append(f"   ⏱️ Customization time: {custom_time:.3f}s")
+                        
+                        # Store customization results for later use
+                        customization_results = custom_results
+                        
+                        # Add custom results to retrieval_results for the generator
+                        retrieval_results['customization_results'] = custom_results
+                    else:
+                        processing_steps.append("   ℹ️ No hospital-specific guidelines found")
+                except ImportError as e:
+                    processing_steps.append(f"   ⚠️ Hospital customization module not available: {str(e)}")
+                    if DEBUG_MODE:
+                        print(f"Import error: {traceback.format_exc()}")
+                except Exception as e:
+                    processing_steps.append(f"   ⚠️ Customization search skipped: {str(e)}")
+                    if DEBUG_MODE:
+                        print(f"Customization error: {traceback.format_exc()}")
+            else:
+                processing_steps.append("\n🏥 Step 1.5: Skipped (General Only mode)")
             
             # STEP 2: User Confirmation (Auto-simulated)
             processing_steps.append("\n🤝 Step 2: User confirmation (auto-confirmed for demo)")
@@ -230,32 +237,39 @@
                     else:
                         return no_condition_msg, '\n'.join(processing_steps), "{}"
             
-            processing_steps.append(f"   ✅ Confirmed condition: {condition_result.get('condition')}")
-            
-            # STEP 3: Medical Guidelines Retrieval
-            processing_steps.append("\n🔍 Step 3: Retrieving relevant medical guidelines...")
-            step3_start = datetime.now()
-            
-            # Construct search query
-            search_query = f"{condition_result.get('emergency_keywords', '')} {condition_result.get('treatment_keywords', '')}".strip()
-            if not search_query:
-                search_query = condition_result.get('condition', user_query)
-            
-            # Search for general medical guidelines
-            general_results = self.retrieval_system.search(search_query, top_k=5)
-            step3_time = (datetime.now() - step3_start).total_seconds()
-            
-            # Merge with existing retrieval_results (which contains hospital customization)
-            retrieval_results.update(general_results)
-            
-            processed_results = retrieval_results.get('processed_results', [])
-            emergency_count = len([r for r in processed_results if r.get('type') == 'emergency'])
-            treatment_count = len([r for r in processed_results if r.get('type') == 'treatment'])
-            
-            processing_steps.append(f"   📊 Found {len(processed_results)} relevant guidelines")
-            processing_steps.append(f"   🚨 Emergency guidelines: {emergency_count}")
-            processing_steps.append(f"   💊 Treatment guidelines: {treatment_count}")
-            processing_steps.append(f"   ⏱️ Retrieval time: {step3_time:.3f}s")
+            if condition_result and condition_result.get('condition'):
+                processing_steps.append(f"   ✅ Confirmed condition: {condition_result.get('condition')}")
+            elif retrieval_mode == "Hospital Only":
+                processing_steps.append("   ✅ Hospital-only mode - proceeding with customization search")
+            
+            # STEP 3: Medical Guidelines Retrieval (based on retrieval mode)
+            if retrieval_mode in ["General Only", "Combine Both"]:
+                processing_steps.append("\n🔍 Step 3: Retrieving relevant medical guidelines...")
+                step3_start = datetime.now()
+                
+                # Construct search query
+                search_query = f"{condition_result.get('emergency_keywords', '')} {condition_result.get('treatment_keywords', '')}".strip()
+                if not search_query:
+                    search_query = condition_result.get('condition', user_query)
+                
+                # Search for general medical guidelines
+                general_results = self.retrieval_system.search(search_query, top_k=5)
+                step3_time = (datetime.now() - step3_start).total_seconds()
+                
+                # Merge with existing retrieval_results (which contains hospital customization)
+                retrieval_results.update(general_results)
+                
+                processed_results = retrieval_results.get('processed_results', [])
+                emergency_count = len([r for r in processed_results if r.get('type') == 'emergency'])
+                treatment_count = len([r for r in processed_results if r.get('type') == 'treatment'])
+                
+                processing_steps.append(f"   📊 Found {len(processed_results)} relevant guidelines")
+                processing_steps.append(f"   🚨 Emergency guidelines: {emergency_count}")
+                processing_steps.append(f"   💊 Treatment guidelines: {treatment_count}")
+                processing_steps.append(f"   ⏱️ Retrieval time: {step3_time:.3f}s")
+            else:
+                processing_steps.append("\n🔍 Step 3: Skipped (Hospital Only mode)")
+                processed_results = retrieval_results.get('processed_results', [])
             
             # Format retrieved guidelines for display - conditional based on debug mode
             if DEBUG_MODE:
@@ -512,6 +526,14 @@
                     max_lines=5
                 )
                 
+                # Retrieval mode selection
+                retrieval_mode = gr.Dropdown(
+                    choices=["General Only", "Hospital Only", "Combine Both"],
+                    label="🔍 Retrieval Mode",
+                    value="Combine Both",
+                    info="Choose which medical guidelines to search"
+                )
+                
                 # Optional intention override for testing
                 if DEBUG_MODE:
                     intention_override = gr.Dropdown(
@@ -617,14 +639,14 @@
         # Event handlers
         submit_btn.click(
             fn=oncall_system.process_medical_query,
-            inputs=[user_input, intention_override] if DEBUG_MODE else [user_input],
+            inputs=[user_input, retrieval_mode, intention_override] if DEBUG_MODE else [user_input, retrieval_mode],
             outputs=handler_outputs
         )
         
         # Enter key support
         user_input.submit(
             fn=oncall_system.process_medical_query,
-            inputs=[user_input, intention_override] if DEBUG_MODE else [user_input],
+            inputs=[user_input, retrieval_mode, intention_override] if DEBUG_MODE else [user_input, retrieval_mode],
             outputs=handler_outputs
         )
         
